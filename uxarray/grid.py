--- conflicted
+++ resolved
@@ -214,17 +214,10 @@
         float: Sum of area of all the faces in the mesh
         """
 
-<<<<<<< HEAD
-        if self._face_areas is None:
-            self.calculate_each_face_area()
-
-        return np.sum(self._face_areas)
-=======
         # call function to get area of all the faces as a np array
         face_areas = self.face_areas
 
         return np.sum(face_areas)
->>>>>>> ed8ca311
 
     # Build the node-face connectivity array.
     def build_node_face_connectivity(self):
@@ -265,7 +258,35 @@
             "nMaxMesh2_face_nodes": "nMaxMesh2_face_nodes"
         }
 
-<<<<<<< HEAD
+    def __init_grid_var_attrs__(self):
+        """Initialize attributes for directly accessing Coordinate and Data
+        variables through ugrid conventions.
+
+        Examples
+        ----------
+        Assuming the mesh node coordinates for longitude are stored with an input
+        name of 'mesh_node_x', we store this variable name in the `ds_var_names`
+        dictionary with the key 'Mesh2_node_x'. In order to access it:
+
+        >>> x = grid.ds[grid.ds_var_names["Mesh2_node_x"]]
+
+        With the help of this function, we can directly access it through the
+        use of a standardized name (ugrid convention)
+        >>> x = grid.Mesh2_node_x
+        """
+
+        # Set UGRID standardized attributes
+        for key, value in self.ds_var_names.items():
+            # Present Data Names
+            if self.ds.data_vars is not None:
+                if value in self.ds.data_vars:
+                    setattr(self, key, self.ds[value])
+
+            # Present Coordinate Names
+            if self.ds.coords is not None:
+                if value in self.ds.coords:
+                    setattr(self, key, self.ds[value])
+
     def integrate(self, var_key):
         """ Integrates over all the faces of the given mesh.
         Parameters
@@ -291,15 +312,16 @@
         """
         integral = 0.0
 
-        if self._face_areas is None:
-            self.calculate_each_face_area()
+        # call function to get area of all the faces as a np array
+        face_areas = self.face_areas
 
         face_vals = self.ds.get(var_key).to_numpy()
-        integral = np.dot(self._face_areas, face_vals)
+        integral = np.dot(face_areas, face_vals)
 
         return integral
 
-    def calculate_each_face_area(self):
+    @property
+    def face_areas(self):
         """Face area calculation property for grid class, calculates area of
         all faces in the mesh.
 
@@ -317,7 +339,7 @@
 
         Get area of all faces in the same order as listed in grid.ds.Mesh2_face_nodes
 
-        >>> grid.calculate_each_face_area
+        >>> grid.face_areas
         array([0.00211174, 0.00211221, 0.00210723, ..., 0.00210723, 0.00211221,
             0.00211174])
         """
@@ -345,7 +367,7 @@
                                                  coords_type)
 
         return self._face_areas
-=======
+
     def __init_grid_var_attrs__(self):
         """Initialize attributes for directly accessing Coordinate and Data
         variables through ugrid conventions.
@@ -363,7 +385,7 @@
         >>> x = grid.Mesh2_node_x
         """
 
-        # Set UGRID standardized attributes
+        # Set UGRID standardized attribtues
         for key, value in self.ds_var_names.items():
             # Present Data Names
             if self.ds.data_vars is not None:
@@ -373,89 +395,4 @@
             # Present Coordinate Names
             if self.ds.coords is not None:
                 if value in self.ds.coords:
-                    setattr(self, key, self.ds[value])
-<<<<<<< HEAD
->>>>>>> main
-=======
-
-    def integrate(self, var_key):
-        """ Integrates over all the faces of the given mesh.
-        Parameters
-        ----------
-
-        var_key : string, required
-            Name of variable for integration.
-
-        Returns
-        -------
-
-        double: integration result.
-
-        Examples
-        --------
-
-        Open grid file only
-        >>> grid = ux.open_dataset("grid.ug", "centroid_pressure_data_ug")
-
-
-        Open grid file along with data
-        >>> integral_psi = grid.integrate("psi")
-        """
-        integral = 0.0
-
-        # call function to get area of all the faces as a np array
-        face_areas = self.face_areas
-
-        face_vals = self.ds.get(var_key).to_numpy()
-        integral = np.dot(face_areas, face_vals)
-
-        return integral
-
-    @property
-    def face_areas(self):
-        """Face area calculation property for grid class, calculates area of
-        all faces in the mesh.
-
-        Returns
-        -------
-
-        area of all the faces in the mesh. : ndarray
-
-        Examples
-        --------
-
-        Open a uxarray grid file
-
-        >>> grid = ux.open_dataset("/home/jain/uxarray/test/meshfiles/outCSne30.ug")
-
-        Get area of all faces in the same order as listed in grid.ds.Mesh2_face_nodes
-
-        >>> grid.face_areas
-        array([0.00211174, 0.00211221, 0.00210723, ..., 0.00210723, 0.00211221,
-            0.00211174])
-        """
-        if self._face_areas is None:
-            # area of a face call needs the units for coordinate conversion if spherical grid is used
-            coords_type = "spherical"
-            if not "degree" in self.ds.Mesh2_node_x.units:
-                coords_type = "cartesian"
-
-            face_nodes = self.ds.Mesh2_face_nodes.data
-            dim = self.ds.Mesh2.attrs['topology_dimension']
-
-            # initialize z
-            z = np.zeros((self.ds.nMesh2_node.size))
-
-            # call func to cal face area of all nodes
-            x = self.ds[self.ds_var_names["Mesh2_node_x"]].data
-            y = self.ds[self.ds_var_names["Mesh2_node_y"]].data
-            # check if z dimension
-            if self.ds.Mesh2.topology_dimension > 2:
-                z = self.ds[self.ds_var_names["Mesh2_node_z"]].data
-
-            # call function to get area of all the faces as a np array
-            self._face_areas = get_all_face_area(x, y, z, face_nodes, dim,
-                                                 coords_type)
-
-        return self._face_areas
->>>>>>> ed8ca311
+                    setattr(self, key, self.ds[value])