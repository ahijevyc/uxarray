--- conflicted
+++ resolved
@@ -12,11 +12,9 @@
 from uxarray.core.dataarray import UxDataArray
 from uxarray.grid import Grid
 
-<<<<<<< HEAD
 from uxarray.remap.nearest_neighbor import _nearest_neighbor_uxds
-=======
+
 from warnings import warn
->>>>>>> 1868db66
 
 
 class UxDataset(xr.Dataset):
