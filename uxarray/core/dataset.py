from __future__ import annotations

import numpy as np
import xarray as xr

import sys

<<<<<<< HEAD
from typing import TYPE_CHECKING, Optional, IO, Union

if TYPE_CHECKING:
    from uxarray.core.dataarray import UxDataArray
    from uxarray.core.dataset import UxDataset
=======
from typing import Optional, IO, TYPE_CHECKING
>>>>>>> 2b844d5e

# if TYPE_CHECKING:
#     from uxarray.core.dataarray import UxDataArray
#     from uxarray.grid import Grid
from uxarray.grid import Grid
from uxarray.core.dataarray import UxDataArray

from uxarray.plot.accessor import UxDatasetPlotAccessor

from xarray.core.utils import UncachedAccessor

from uxarray.remap.nearest_neighbor import _nearest_neighbor_uxds

from warnings import warn


class UxDataset(xr.Dataset):
    """A ``xarray.Dataset``-like, multi-dimensional, in memory, array database.
    Inherits from ``xarray.Dataset`` and has its own unstructured grid-aware
    dataset operators and attributes through the ``uxgrid`` accessor.

    Parameters
    ----------
    uxgrid : uxarray.Grid, optional
        The ``Grid`` object that makes this array aware of the unstructured
        grid topology it belongs to.

        If ``None``, it needs to be an instance of ``uxarray.Grid``.

    Other Parameters
    ----------------
    *args:
        Arguments for the ``xarray.Dataset`` class
    **kwargs:
        Keyword arguments for the ``xarray.Dataset`` class

    Notes
    -----
    See `xarray.Dataset <https://docs.xarray.dev/en/stable/generated/xarray.Dataset.html>`__
    for further information about Datasets.
    """

    # expected instance attributes, required for subclassing with xarray (as of v0.13.0)
    __slots__ = (
        '_uxgrid',
        '_source_datasets',
    )

    def __init__(self,
                 *args,
                 uxgrid: Grid = None,
                 source_datasets: Optional[str] = None,
                 **kwargs):

        self._uxgrid = None
        self._source_datasets = source_datasets
        # setattr(self, 'source_datasets', source_datasets)

        if uxgrid is not None and not isinstance(uxgrid, Grid):
            raise RuntimeError(
                "uxarray.UxDataset.__init__: uxgrid can be either None or "
                "an instance of the `uxarray.Grid` class")
        else:
            self.uxgrid = uxgrid

        super().__init__(*args, **kwargs)

    # declare plotting accessor
    plot = UncachedAccessor(UxDatasetPlotAccessor)

    def __getitem__(self, key):
        """Override to make sure the result is an instance of
        ``uxarray.UxDataArray`` or ``uxarray.UxDataset``."""

        value = super().__getitem__(key)

        if isinstance(value, xr.DataArray):
            value = UxDataArray(value, uxgrid=self.uxgrid)
        elif isinstance(value, xr.Dataset):
            value = UxDataset(value,
                              uxgrid=self.uxgrid,
                              source_datasets=self.source_datasets)

        return value

    # def __setitem__(self, key, value):
    #     """Override to make sure the `value` is an instance of
    #     ``uxarray.UxDataArray``."""
    #     if isinstance(value, xr.DataArray):
    #         value = UxDataArray(value, uxgrid=self.uxgrid)
    #
    #     if isinstance(value, UxDataArray):
    #         value = value.to_dataarray()
    #
    #     super().__setitem__(key, value)

    @property
    def source_datasets(self):
        """Property to keep track of the source data sets used to instantiate
        this ``uxarray.UxDataset``.

        Can be used as metadata for diagnosis purposes.

        Examples
        --------
        uxds = ux.open_dataset(grid_path, data_path)
        uxds.source_datasets
        """
        return self._source_datasets

    # a setter function
    @source_datasets.setter
    def source_datasets(self, source_datasets_input):
        self._source_datasets = source_datasets_input

    @property
    def uxgrid(self):
        """``uxarray.Grid`` property for ``uxarray.UxDataset`` to make it
        unstructured grid-aware.

        Examples
        --------
        uxds = ux.open_dataset(grid_path, data_path)
        uxds.uxgrid
        """
        return self._uxgrid

    # a setter function
    @uxgrid.setter
    def uxgrid(self, ugrid_obj):
        self._uxgrid = ugrid_obj

    def _calculate_binary_op(self, *args, **kwargs):
        """Override to make the result a complete instance of
        ``uxarray.UxDataset``."""
        ds = super()._calculate_binary_op(*args, **kwargs)

        if isinstance(ds, UxDataset):
            ds.uxgrid = self.uxgrid
            ds.source_datasets = self.source_datasets
        else:
            ds = UxDataset(ds,
                           uxgrid=self.uxgrid,
                           source_datasets=self.source_datasets)

        return ds

    def _construct_dataarray(self, name) -> UxDataArray:
        """Override to make the result an instance of
        ``uxarray.UxDataArray``."""
        xarr = super()._construct_dataarray(name)
        return UxDataArray(xarr, uxgrid=self.uxgrid)

    @classmethod
    def _construct_direct(cls, *args, **kwargs):
        """Override to make the result an ``uxarray.UxDataset`` class."""

        return cls(xr.Dataset._construct_direct(*args, **kwargs))

    def _copy(self, **kwargs):
        """Override to make the result a complete instance of
        ``uxarray.UxDataset``."""
        copied = super()._copy(**kwargs)

        deep = kwargs.get('deep', None)

        if deep == True:
            # Reinitialize the uxgrid assessor
            copied.uxgrid = self.uxgrid.copy()  # deep copy
        else:
            # Point to the existing uxgrid object
            copied.uxgrid = self.uxgrid

        return copied

    def _replace(self, *args, **kwargs):
        """Override to make the result a complete instance of
        ``uxarray.UxDataset``."""
        ds = super()._replace(*args, **kwargs)

        if isinstance(ds, UxDataset):
            ds.uxgrid = self.uxgrid
            ds.source_datasets = self.source_datasets
        else:
            ds = UxDataset(ds,
                           uxgrid=self.uxgrid,
                           source_datasets=self.source_datasets)

        return ds

    @classmethod
    def from_dataframe(cls, dataframe):
        """Override to make the result a ``uxarray.UxDataset`` class."""

        return cls(
            {
                col: ('index', dataframe[col].values)
                for col in dataframe.columns
            },
            coords={'index': dataframe.index})

    @classmethod
    def from_dict(cls, data, **kwargs):
        """Override to make the result a ``uxarray.UxDataset`` class."""

        return cls({key: ('index', val) for key, val in data.items()},
                   coords={'index': range(len(next(iter(data.values()))))},
                   **kwargs)

    def info(self, buf: IO = None, show_attrs=False) -> None:
        """Concise summary of Dataset variables and attributes including grid
        topology information stored in the ``uxgrid`` property.

        Parameters
        ----------
        buf : file-like, default: sys.stdout
            writable buffer
        show_attrs : bool
            Flag to select whether to show attributes

        See Also
        --------
        pandas.DataFrame.assign
        ncdump : netCDF's ncdump
        """
        if buf is None:  # pragma: no cover
            buf = sys.stdout

        lines = []
        lines.append("uxarray.Dataset {")

        lines.append("grid topology dimensions:")
        for name, size in self.uxgrid._ds.dims.items():
            lines.append(f"\t{name} = {size}")

        lines.append("\ngrid topology variables:")
        for name, da in self.uxgrid._ds.variables.items():
            dims = ", ".join(map(str, da.dims))
            lines.append(f"\t{da.dtype} {name}({dims})")
            if show_attrs:
                for k, v in da.attrs.items():
                    lines.append(f"\t\t{name}:{k} = {v}")

        lines.append("\ndata dimensions:")
        for name, size in self.dims.items():
            lines.append(f"\t{name} = {size}")

        lines.append("\ndata variables:")
        for name, da in self.variables.items():
            dims = ", ".join(map(str, da.dims))
            lines.append(f"\t{da.dtype} {name}({dims})")
            if show_attrs:
                for k, v in da.attrs.items():
                    lines.append(f"\t\t{name}:{k} = {v}")

        if show_attrs:
            lines.append("\nglobal attributes:")
            for k, v in self.attrs.items():
                lines.append(f"\t:{k} = {v}")

        lines.append("}")
        buf.write("\n".join(lines))

    def integrate(self, quadrature_rule="triangular", order=4):
        """Integrates over all the faces of the given mesh.

        Parameters
        ----------
        quadrature_rule : str, optional
            Quadrature rule to use. Defaults to "triangular".
        order : int, optional
            Order of quadrature rule. Defaults to 4.

        Returns
        -------
        Calculated integral : float

        Examples
        --------
        Open a Uxarray dataset

        >>> import uxarray as ux
        >>> uxds = ux.open_dataset("grid.ug", "centroid_pressure_data_ug")

        # Compute the integral
        >>> integral = uxds.integrate()
        """

        # TODO: Deprecation Warning
        warn(
            "This method currently only works when there is a single DataArray in this Dataset. For integration of a "
            "single data variable, use the UxDataArray.integrate() method instead. This function will be deprecated and "
            "replaced with one that can perform a Dataset-wide integration in a future release.",
            DeprecationWarning)

        integral = 0.0

        # call function to get area of all the faces as a np array
        face_areas = self.uxgrid.compute_face_areas(quadrature_rule, order)

        # TODO: Should we fix this requirement? Shouldn't it be applicable to
        # TODO: all variables of dataset or a dataarray instead?
        var_key = list(self.keys())
        if len(var_key) > 1:
            # warning: print message
            print(
                "WARNING: The dataset has more than one variable, using the first variable for integration"
            )

        var_key = var_key[0]
        face_vals = self[var_key].to_numpy()
        integral = np.dot(face_areas, face_vals)

        return integral

    def to_array(self) -> UxDataArray:
        """Override to make the result an instance of
        ``uxarray.UxDataArray``."""

        xarr = super().to_array()
        return UxDataArray(xarr, uxgrid=self.uxgrid)

    def nearest_neighbor_remap(self,
                               destination_obj,
                               destination_data_mapping: str = "nodes",
                               coord_type: str = "lonlat"):
        """Nearest Neighbor Remapping between a source (``UxDataset``) and
        destination.`.

        Parameters
        ---------
        destination_obj : Grid, UxDataArray, UxDataset
            Destination for remapping
        destination_data_mapping : str, default="nodes"
            Location of where to map data, either "nodes" or "face centers"
        coord_type : str, default="lonlat"
            Indicates whether to remap using on latlon or cartesian coordinates
        """

        return _nearest_neighbor_uxds(self, destination_obj,
                                      destination_data_mapping, coord_type)<|MERGE_RESOLUTION|>--- conflicted
+++ resolved
@@ -5,19 +5,12 @@
 
 import sys
 
-<<<<<<< HEAD
 from typing import TYPE_CHECKING, Optional, IO, Union
 
 if TYPE_CHECKING:
     from uxarray.core.dataarray import UxDataArray
     from uxarray.core.dataset import UxDataset
-=======
-from typing import Optional, IO, TYPE_CHECKING
->>>>>>> 2b844d5e
-
-# if TYPE_CHECKING:
-#     from uxarray.core.dataarray import UxDataArray
-#     from uxarray.grid import Grid
+
 from uxarray.grid import Grid
 from uxarray.core.dataarray import UxDataArray
 
