--- conflicted
+++ resolved
@@ -3,29 +3,21 @@
 import xarray as xr
 import numpy as np
 
-<<<<<<< HEAD
 from typing import TYPE_CHECKING, Optional, Union
-=======
-from typing import Optional, TYPE_CHECKING
->>>>>>> 552f99b2
 
 from uxarray.grid import Grid
-import uxarray.core.dataset
 
 if TYPE_CHECKING:
     from uxarray.core.dataarray import UxDataArray
     from uxarray.core.dataset import UxDataset
 
-from uxarray.plot.accessor import UxDataArrayPlotAccessor
-
-from xarray.core.utils import UncachedAccessor
-
-if TYPE_CHECKING:
-    from uxarray.core.dataarray import UxDataArray
-    from uxarray.core.dataset import UxDataset
-
 from uxarray.remap.nearest_neighbor import _nearest_neighbor_uxda
 import uxarray.core.dataset
+import uxarray.core.dataset
+
+from uxarray.plot.accessor import UxDataArrayPlotAccessor
+
+from xarray.core.utils import UncachedAccessor
 
 
 class UxDataArray(xr.DataArray):
@@ -239,7 +231,6 @@
                 f"Data Variable with size {self.data.size} does not match the number of faces "
                 f"({self.uxgrid.nMesh2_face}.")
 
-<<<<<<< HEAD
     def to_dataset(self) -> UxDataset:
         xrds = super().to_dataset()
         return uxarray.core.dataset.UxDataset(xrds, uxgrid=self.uxgrid)
@@ -252,7 +243,7 @@
 
         return _nearest_neighbor_uxda(self, destination_obj,
                                       destination_data_mapping, coord_type)
-=======
+
     def integrate(self,
                   quadrature_rule: Optional[str] = "triangular",
                   order: Optional[int] = 4) -> UxDataArray:
@@ -306,5 +297,4 @@
                            dims=self.dims[:-1],
                            name=self.name)
 
-        return uxda
->>>>>>> 552f99b2
+        return uxda