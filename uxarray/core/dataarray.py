from __future__ import annotations

import xarray as xr
import numpy as np


<<<<<<< HEAD
from typing import TYPE_CHECKING, Callable, Optional, Union, Hashable, Literal
=======
from typing import TYPE_CHECKING, Optional, Hashable, Literal
>>>>>>> 92f38db4

from uxarray.constants import GRID_DIMS
from uxarray.formatting_html import array_repr

from html import escape

from xarray.core.options import OPTIONS

from uxarray.grid import Grid
import uxarray.core.dataset

if TYPE_CHECKING:
    from uxarray.core.dataset import UxDataset

from xarray.core.utils import UncachedAccessor


from uxarray.core.gradient import (
    _calculate_grad_on_edge_from_faces,
    _calculate_edge_face_difference,
    _calculate_edge_node_difference,
)

from uxarray.plot.accessor import UxDataArrayPlotAccessor
from uxarray.subset import DataArraySubsetAccessor
from uxarray.remap import UxDataArrayRemapAccessor
from uxarray.core.aggregation import _uxda_grid_aggregate

import warnings

import cartopy.crs as ccrs


class UxDataArray(xr.DataArray):
    """N-dimensional ``xarray.DataArray``-like array. Inherits from
    ``xarray.DataArray`` and has its own unstructured grid-aware array
    operators and attributes through the ``uxgrid`` accessor.

    Parameters
    ----------
    uxgrid : uxarray.Grid, optional
        The `Grid` object that makes this array aware of the unstructured
        grid topology it belongs to.
        If `None`, it needs to be an instance of `uxarray.Grid`.

    Other Parameters
    ----------------
    *args:
        Arguments for the ``xarray.DataArray`` class
    **kwargs:
        Keyword arguments for the ``xarray.DataArray`` class

    Notes
    -----
    See `xarray.DataArray <https://docs.xarray.dev/en/stable/generated/xarray.DataArray.html>`__
    for further information about DataArrays.
    """

    # expected instance attributes, required for subclassing with xarray (as of v0.13.0)
    __slots__ = ("_uxgrid",)

    def __init__(self, *args, uxgrid: Grid = None, **kwargs):
        self._uxgrid = None

        if uxgrid is not None and not isinstance(uxgrid, Grid):
            raise RuntimeError(
                "uxarray.UxDataArray.__init__: uxgrid can be either None or "
                "an instance of the uxarray.Grid class"
            )
        else:
            self.uxgrid = uxgrid

        super().__init__(*args, **kwargs)

    # declare various accessors
    plot = UncachedAccessor(UxDataArrayPlotAccessor)
    subset = UncachedAccessor(DataArraySubsetAccessor)
    remap = UncachedAccessor(UxDataArrayRemapAccessor)

    def _repr_html_(self) -> str:
        if OPTIONS["display_style"] == "text":
            return f"<pre>{escape(repr(self))}</pre>"
        return array_repr(self)

    @classmethod
    def _construct_direct(cls, *args, **kwargs):
        """Override to make the result a ``uxarray.UxDataArray`` class."""
        return cls(xr.DataArray._construct_direct(*args, **kwargs))

    def _copy(self, **kwargs):
        """Override to make the result a complete instance of
        ``uxarray.UxDataArray``."""
        copied = super()._copy(**kwargs)

        deep = kwargs.get("deep", None)

        if deep:
            # Reinitialize the uxgrid assessor
            copied.uxgrid = self.uxgrid.copy()  # deep copy
        else:
            # Point to the existing uxgrid object
            copied.uxgrid = self.uxgrid

        return copied

    def _replace(self, *args, **kwargs):
        """Override to make the result a complete instance of
        ``uxarray.UxDataArray``."""
        da = super()._replace(*args, **kwargs)

        if isinstance(da, UxDataArray):
            da.uxgrid = self.uxgrid
        else:
            da = UxDataArray(da, uxgrid=self.uxgrid)

        return da

    @property
    def uxgrid(self):
        """``uxarray.Grid`` property for ``uxarray.UxDataArray`` to make it
        unstructured grid-aware.

        Examples
        --------
        uxds = ux.open_dataset(grid_path, data_path)
        uxds.<variable_name>.uxgrid
        """
        return self._uxgrid

    # a setter function
    @uxgrid.setter
    def uxgrid(self, ugrid_obj):
        self._uxgrid = ugrid_obj

    def to_geodataframe(self, override=False, cache=True, exclude_antimeridian=False):
        """Constructs a ``spatialpandas.GeoDataFrame`` with a "geometry"
        column, containing a collection of Shapely Polygons or MultiPolygons
        representing the geometry of the unstructured grid, and a data column
        representing a 1D slice of data mapped to each Polygon.

        Parameters
        override: bool
            Flag to recompute the ``GeoDataFrame`` stored under the ``uxgrid`` if one is already cached
        cache: bool
            Flag to indicate if the computed ``GeoDataFrame`` stored under the ``uxgrid`` accessor should be cached
        exclude_antimeridian: bool, Optional
            Selects whether to exclude any face that contains an edge that crosses the antimeridian

        Returns
        -------
        gdf : spatialpandas.GeoDataFrame
            The output `GeoDataFrame` with a filled out "geometry" and 1D data column representing the geometry of the unstructured grid
        """

        if self.values.ndim > 1:
            # data is multidimensional, must be a 1D slice
            raise ValueError(
                f"Data Variable must be 1-dimensional, with shape {self.uxgrid.n_face} "
                f"for face-centered data."
            )

        if self.values.size == self.uxgrid.n_face:
            gdf = self.uxgrid.to_geodataframe(
                override=override,
                cache=cache,
                exclude_antimeridian=exclude_antimeridian,
            )

            var_name = self.name if self.name is not None else "var"

            if exclude_antimeridian:
                gdf[var_name] = np.delete(
                    self.values, self.uxgrid.antimeridian_face_indices, axis=0
                )
            else:
                gdf[var_name] = self.values
            return gdf

        elif self.values.size == self.uxgrid.n_node:
            raise ValueError(
                f"Data Variable with size {self.values.size} does not match the number of faces "
                f"({self.uxgrid.n_face}. Current size matches the number of nodes."
            )

        # data not mapped to faces or nodes
        else:
            raise ValueError(
                f"Data Variable with size {self.values.size} does not match the number of faces "
                f"({self.uxgrid.n_face}."
            )

    def to_polycollection(
        self,
        periodic_elements: Optional[str] = "exclude",
        projection: Optional[ccrs.Projection] = None,
        return_indices: Optional[bool] = False,
        cache: Optional[bool] = True,
        override: Optional[bool] = False,
    ):
        """Converts a ``UxDataArray`` to a
        ``matplotlib.collections.PolyCollection``, representing each face as a
        polygon shaded with a face-centered data variable.

        Parameters
        ----------
        periodic_elements: str
            Method for handling elements that cross the antimeridian. One of ['include', 'exclude', 'split']
        projection: ccrs.Projection
            Cartopy geographic projection to use
        return_indices: bool
            Flag to indicate whether to return the indices of corrected polygons, if any exist
        cache: bool
            Flag to indicate whether to cache the computed PolyCollection
        override: bool
            Flag to indicate whether to override a cached PolyCollection, if it exists
        """
        # data is multidimensional, must be a 1D slice
        if self.values.ndim > 1:
            raise ValueError(
                f"Data Variable must be 1-dimensional, with shape {self.uxgrid.n_face} "
                f"for face-centered data."
            )

        if self._face_centered():
            poly_collection, corrected_to_original_faces = (
                self.uxgrid.to_polycollection(
                    override=override,
                    cache=cache,
                    periodic_elements=periodic_elements,
                    return_indices=True,
                    projection=projection,
                )
            )

            # map data with antimeridian polygons
            if len(corrected_to_original_faces) > 0:
                data = self.values[corrected_to_original_faces]
            else:
                data = self.values

            poly_collection.set_array(data)

            if return_indices:
                return poly_collection, corrected_to_original_faces
            else:
                return poly_collection
        else:
            raise ValueError("Data variable must be face centered.")

    def to_dataset(
        self,
        dim: Hashable = None,
        *,
        name: Hashable = None,
        promote_attrs: bool = False,
    ) -> UxDataset:
        """Convert a UxDataArray to a UxDataset.

        Parameters
        ----------
        dim : Hashable, optional
            Name of the dimension on this array along which to split this array
            into separate variables. If not provided, this array is converted
            into a Dataset of one variable.
        name : Hashable, optional
            Name to substitute for this array's name. Only valid if ``dim`` is
            not provided.
        promote_attrs : bool, default: False
            Set to True to shallow copy attrs of UxDataArray to returned UxDataset.

        Returns
        -------
        uxds: UxDataSet
        """
        xrds = super().to_dataset(dim=dim, name=name, promote_attrs=promote_attrs)
        uxds = uxarray.core.dataset.UxDataset(xrds, uxgrid=self.uxgrid)

        return uxds

    def integrate(
        self, quadrature_rule: Optional[str] = "triangular", order: Optional[int] = 4
    ) -> UxDataArray:
        """Computes the integral of a data variable residing on an unstructured
        grid.

        Parameters
        ----------
        quadrature_rule : str, optional
            Quadrature rule to use. Defaults to "triangular".
        order : int, optional
            Order of quadrature rule. Defaults to 4.

        Returns
        -------
        uxda : UxDataArray
            UxDataArray containing the integrated data variable

        Examples
        --------
        >>> import uxarray as ux
        >>> uxds = ux.open_dataset("grid.ug", "centroid_pressure_data_ug")

        # Compute the integral
        >>> integral = uxds['psi'].integrate()
        """
        if self.values.shape[-1] == self.uxgrid.n_face:
            face_areas, face_jacobian = self.uxgrid.compute_face_areas(
                quadrature_rule, order
            )

            # perform dot product between face areas and last dimension of data
            integral = np.einsum("i,...i", face_areas, self.values)

        elif self.values.shape[-1] == self.uxgrid.n_node:
            raise ValueError("Integrating data mapped to each node not yet supported.")

        elif self.values.shape[-1] == self.uxgrid.n_edge:
            raise ValueError("Integrating data mapped to each edge not yet supported.")

        else:
            raise ValueError(
                f"The final dimension of the data variable does not match the number of nodes, edges, "
                f"or faces. Expected one of "
                f"{self.uxgrid.n_node}, {self.uxgrid.n_edge}, or {self.uxgrid.n_face}, "
                f"but received {self.values.shape[-1]}"
            )

        # construct a uxda with integrated quantity
        uxda = UxDataArray(
            integral, uxgrid=self.uxgrid, dims=self.dims[:-1], name=self.name
        )

        return uxda

    def topological_mean(
        self,
        destination: Literal["node", "edge", "face"],
        **kwargs,
    ):
        """Performs a topological mean aggregation.

        See Also
        --------
        numpy.mean
        dask.array.mean
        xarray.DataArray.mean

        Parameters
        ----------
        destination: str,
            Destination grid dimension for aggregation.

            Node-Centered Variable:
            - ``destination='edge'``: Aggregation is applied on the nodes that saddle each edge, with the result stored
            on each edge
            - ``destination='face'``: Aggregation is applied on the nodes that surround each face, with the result stored
            on each face.

            Edge-Centered Variable:
            - ``destination='node'``: Aggregation is applied on the edges that intersect each node, with the result stored
            on each node.
            - ``Destination='face'``: Aggregation is applied on the edges that surround each face, with the result stored
            on each face.

            Face-Centered Variable:
            - ``destination='node'``: Aggregation is applied on the faces that saddle each node, with the result stored
            on each node.
            - ``Destination='edge'``: Aggregation is applied on the faces that saddle each edge, with the result stored
            on each edge.


        Returns
        -------
        reduced: UxDataArray
            New UxDataArray with ``mean`` applied to its data.
        """
        return _uxda_grid_aggregate(self, destination, "mean", **kwargs)

    def topological_min(
        self,
        destination=None,
        **kwargs,
    ):
        """Performs a topological min aggregation.

        See Also
        --------
        numpy.min
        dask.array.min
        xarray.DataArray.min

        Parameters
        ----------
        destination: str,
            Destination grid dimension for Aggregation.

            Node-Centered Variable:
            - ``destination='edge'``: Aggregation is applied on the nodes that saddle each edge, with the result stored
            on each edge
            - ``destination='face'``: Aggregation is applied on the nodes that surround each face, with the result stored
            on each face.

            Edge-Centered Variable:
            - ``destination='node'``: Aggregation is applied on the edges that intersect each node, with the result stored
            on each node.
            - ``Destination='face'``: Aggregation is applied on the edges that surround each face, with the result stored
            on each face.

            Face-Centered Variable:
            - ``destination='node'``: Aggregation is applied on the faces that saddle each node, with the result stored
            on each node.
            - ``Destination='edge'``: Aggregation is applied on the faces that saddle each edge, with the result stored
            on each edge.


        Returns
        -------
        reduced: UxDataArray
            New UxDataArray with ``min`` applied to its data.
        """
        return _uxda_grid_aggregate(self, destination, "min", **kwargs)

    def topological_max(
        self,
        destination=None,
        **kwargs,
    ):
        """Performs a topological max aggregation.

        See Also
        --------
        numpy.max
        dask.array.max
        xarray.DataArray.max

        Parameters
        ----------
        destination: str,
            Destination grid dimension for Aggregation.

            Node-Centered Variable:
            - ``destination='edge'``: Aggregation is applied on the nodes that saddle each edge, with the result stored
            on each edge
            - ``destination='face'``: Aggregation is applied on the nodes that surround each face, with the result stored
            on each face.

            Edge-Centered Variable:
            - ``destination='node'``: Aggregation is applied on the edges that intersect each node, with the result stored
            on each node.
            - ``Destination='face'``: Aggregation is applied on the edges that surround each face, with the result stored
            on each face.

            Face-Centered Variable:
            - ``destination='node'``: Aggregation is applied on the faces that saddle each node, with the result stored
            on each node.
            - ``Destination='edge'``: Aggregation is applied on the faces that saddle each edge, with the result stored
            on each edge.


        Returns
        -------
        reduced: UxDataArray
            New UxDataArray with ``max`` applied to its data.
        """

        return _uxda_grid_aggregate(self, destination, "max", **kwargs)

    def topological_median(
        self,
        destination=None,
        **kwargs,
    ):
        """Performs a topological median aggregation.

        See Also
        --------
        numpy.median
        dask.array.median
        xarray.DataArray.median

        Parameters
        ----------

        destination: str,
            Destination grid dimension for Aggregation.

            Node-Centered Variable:
            - ``destination='edge'``: Aggregation is applied on the nodes that saddle each edge, with the result stored
            on each edge
            - ``destination='face'``: Aggregation is applied on the nodes that surround each face, with the result stored
            on each face.

            Edge-Centered Variable:
            - ``destination='node'``: Aggregation is applied on the edges that intersect each node, with the result stored
            on each node.
            - ``Destination='face'``: Aggregation is applied on the edges that surround each face, with the result stored
            on each face.

            Face-Centered Variable:
            - ``destination='node'``: Aggregation is applied on the faces that saddle each node, with the result stored
            on each node.
            - ``Destination='edge'``: Aggregation is applied on the faces that saddle each edge, with the result stored
            on each edge.


        Returns
        -------
        reduced: UxDataArray
            New UxDataArray with ``median`` applied to its data.
        """
        return _uxda_grid_aggregate(self, destination, "median", **kwargs)

    def topological_std(
        self,
        destination=None,
        **kwargs,
    ):
        """Performs a topological std aggregation.

        See Also
        --------
        numpy.std
        dask.array.std
        xarray.DataArray.std

        Parameters
        ----------
        destination: str,
            Destination grid dimension for Aggregation.

            Node-Centered Variable:
            - ``destination='edge'``: Aggregation is applied on the nodes that saddle each edge, with the result stored
            on each edge
            - ``destination='face'``: Aggregation is applied on the nodes that surround each face, with the result stored
            on each face.

            Edge-Centered Variable:
            - ``destination='node'``: Aggregation is applied on the edges that intersect each node, with the result stored
            on each node.
            - ``Destination='face'``: Aggregation is applied on the edges that surround each face, with the result stored
            on each face.

            Face-Centered Variable:
            - ``destination='node'``: Aggregation is applied on the faces that saddle each node, with the result stored
            on each node.
            - ``Destination='edge'``: Aggregation is applied on the faces that saddle each edge, with the result stored
            on each edge.


        Returns
        -------
        reduced: UxDataArray
            New UxDataArray with ``std`` applied to its data.
        """
        return _uxda_grid_aggregate(self, destination, "std", **kwargs)

    def topological_var(
        self,
        destination=None,
        **kwargs,
    ):
        """Performs a topological var aggregation.

        See Also
        --------
        numpy.var
        dask.array.var
        xarray.DataArray.var

        Parameters
        ----------

        destination: str,
            Destination grid dimension for Aggregation.

            Node-Centered Variable:
            - ``destination='edge'``: Aggregation is applied on the nodes that saddle each edge, with the result stored
            on each edge
            - ``destination='face'``: Aggregation is applied on the nodes that surround each face, with the result stored
            on each face.

            Edge-Centered Variable:
            - ``destination='node'``: Aggregation is applied on the edges that intersect each node, with the result stored
            on each node.
            - ``Destination='face'``: Aggregation is applied on the edges that surround each face, with the result stored
            on each face.

            Face-Centered Variable:
            - ``destination='node'``: Aggregation is applied on the faces that saddle each node, with the result stored
            on each node.
            - ``Destination='edge'``: Aggregation is applied on the faces that saddle each edge, with the result stored
            on each edge.


        Returns
        -------
        reduced: UxDataArray
            New UxDataArray with ``var`` applied to its data.
        """
        return _uxda_grid_aggregate(self, destination, "var", **kwargs)

    def topological_sum(
        self,
        destination=None,
        **kwargs,
    ):
        """Performs a topological sum aggregation.

        See Also
        --------
        numpy.sum
        dask.array.sum
        xarray.DataArray.sum

        Parameters
        ----------
        destination: str,
            Destination grid dimension for Aggregation.

            Node-Centered Variable:
            - ``destination='edge'``: Aggregation is applied on the nodes that saddle each edge, with the result stored
            on each edge
            - ``destination='face'``: Aggregation is applied on the nodes that surround each face, with the result stored
            on each face.

            Edge-Centered Variable:
            - ``destination='node'``: Aggregation is applied on the edges that intersect each node, with the result stored
            on each node.
            - ``Destination='face'``: Aggregation is applied on the edges that surround each face, with the result stored
            on each face.

            Face-Centered Variable:
            - ``destination='node'``: Aggregation is applied on the faces that saddle each node, with the result stored
            on each node.
            - ``Destination='edge'``: Aggregation is applied on the faces that saddle each edge, with the result stored
            on each edge.


        Returns
        -------
        reduced: UxDataArray
            New UxDataArray with ``sum`` applied to its data.
        """
        return _uxda_grid_aggregate(self, destination, "sum", **kwargs)

    def topological_prod(
        self,
        destination=None,
        **kwargs,
    ):
        """Performs a topological prod aggregation.

        See Also
        --------
        numpy.prod
        dask.array.prod
        xarray.DataArray.prod

        Parameters

        destination: str,
            Destination grid dimension for Aggregation.

            Node-Centered Variable:
            - ``destination='edge'``: Aggregation is applied on the nodes that saddle each edge, with the result stored
            on each edge
            - ``destination='face'``: Aggregation is applied on the nodes that surround each face, with the result stored
            on each face.

            Edge-Centered Variable:
            - ``destination='node'``: Aggregation is applied on the edges that intersect each node, with the result stored
            on each node.
            - ``Destination='face'``: Aggregation is applied on the edges that surround each face, with the result stored
            on each face.

            Face-Centered Variable:
            - ``destination='node'``: Aggregation is applied on the faces that saddle each node, with the result stored
            on each node.
            - ``Destination='edge'``: Aggregation is applied on the faces that saddle each edge, with the result stored
            on each edge.


        Returns
        -------
        reduced: UxDataArray
            New UxDataArray with ``prod`` applied to its data.
        """
        return _uxda_grid_aggregate(self, destination, "prod", **kwargs)

    def topological_all(
        self,
        destination=None,
        **kwargs,
    ):
        """Performs a topological all aggregation.

        See Also
        --------
        numpy.all
        dask.array.all
        xarray.DataArray.all

        Parameters
        ----------
        destination: str,
            Destination grid dimension for Aggregation.

            Node-Centered Variable:
            - ``destination='edge'``: Aggregation is applied on the nodes that saddle each edge, with the result stored
            on each edge
            - ``destination='face'``: Aggregation is applied on the nodes that surround each face, with the result stored
            on each face.

            Edge-Centered Variable:
            - ``destination='node'``: Aggregation is applied on the edges that intersect each node, with the result stored
            on each node.
            - ``Destination='face'``: Aggregation is applied on the edges that surround each face, with the result stored
            on each face.

            Face-Centered Variable:
            - ``destination='node'``: Aggregation is applied on the faces that saddle each node, with the result stored
            on each node.
            - ``Destination='edge'``: Aggregation is applied on the faces that saddle each edge, with the result stored
            on each edge.


        Returns
        -------
        reduced: UxDataArray
            New UxDataArray with ``all`` applied to its data.
        """
        return _uxda_grid_aggregate(self, destination, "all", **kwargs)

    def topological_any(
        self,
        destination=None,
        **kwargs,
    ):
        """Performs a topological any aggregation.

        See Also
        --------
        numpy.any
        dask.array.any
        xarray.DataArray.any

        Parameters
        ----------
        destination: str,
            Destination grid dimension for Aggregation.

            Node-Centered Variable:
            - ``destination='edge'``: Aggregation is applied on the nodes that saddle each edge, with the result stored
            on each edge
            - ``destination='face'``: Aggregation is applied on the nodes that surround each face, with the result stored
            on each face.

            Edge-Centered Variable:
            - ``destination='node'``: Aggregation is applied on the edges that intersect each node, with the result stored
            on each node.
            - ``Destination='face'``: Aggregation is applied on the edges that surround each face, with the result stored
            on each face.

            Face-Centered Variable:
            - ``destination='node'``: Aggregation is applied on the faces that saddle each node, with the result stored
            on each node.
            - ``Destination='edge'``: Aggregation is applied on the faces that saddle each edge, with the result stored
            on each edge.


        Returns
        -------
        reduced: UxDataArray
            New UxDataArray with ``any`` applied to its data.
        """
        return _uxda_grid_aggregate(self, destination, "any", **kwargs)

    def gradient(
        self, normalize: Optional[bool] = False, use_magnitude: Optional[bool] = True
    ):
        """Computes the horizontal gradient of a data variable residing on an
        unstructured grid.

        Currently only supports gradients of face-centered data variables, with the resulting gradient being stored
        on each edge. The gradient of a node-centered data variable can be approximated by computing the nodal average
        and then computing the gradient.

        The aboslute value of the gradient is used, since UXarray does not yet support representing the direction
        of the gradient.

        The expression for calculating the gradient on each edge comes from Eq. 22 in Ringler et al. (2010), J. Comput. Phys.

        Code is adapted from https://github.com/theweathermanda/MPAS_utilities/blob/main/mpas_calc_operators.py


        Parameters
        ----------
        use_magnitude : bool, default=True
            Whether to use the magnitude (aboslute value) of the resulting gradient
        normalize: bool, default=None
            Whether to normalize (l2) the resulting gradient

        Example
        -------
        Face-centered variable
        >>> uxds['var'].gradient()
        Node-centered variable
        >>> uxds['var'].topological_mean(destination="face").gradient()
        """

        if not self._face_centered():
            raise ValueError(
                "Gradient computations are currently only supported for face-centered data variables. For node-centered"
                "data, consider performing a nodal average or remapping to faces."
            )

        if use_magnitude is False:
            warnings.warn(
                "Gradients can only be represented in terms of their aboslute value, since UXarray does not "
                "currently store any information for representing the sign."
            )

        _grad = _calculate_grad_on_edge_from_faces(
            d_var=self.values,
            edge_faces=self.uxgrid.edge_face_connectivity.values,
            edge_face_distances=self.uxgrid.edge_face_distances.values,
            n_edge=self.uxgrid.n_edge,
            normalize=normalize,
        )

        dims = list(self.dims)
        dims[-1] = "n_edge"

        uxda = UxDataArray(
            _grad,
            uxgrid=self.uxgrid,
            dims=dims,
            name=self.name + "_grad" if self.name is not None else "grad",
        )

        return uxda

    def difference(self, destination: Optional[str] = "edge"):
        """Computes the absolute difference between a data variable.

        The difference for a face-centered data variable can be computed on each edge using the ``edge_face_connectivity``,
        specified by ``destination='edge'``.

        The difference for a node-centered data variable can be computed on each edge using the ``edge_node_connectivity``,
        specified by ``destination='edge'``.

        Computing the difference for an edge-centered data variable is not yet supported.

        Note
        ----
        Not to be confused with the ``.diff()`` method from xarray.
        https://docs.xarray.dev/en/stable/generated/xarray.DataArray.diff.html

        Parameters
        ----------
        destination: {‘node’, ‘edge’, ‘face’}, default='edge''
            The desired destination for computing the difference across and storing on
        """

        if destination not in ["node", "edge", "face"]:
            raise ValueError(
                f"Invalid destination '{destination}'. Must be one of ['node', 'edge', 'face']"
            )

        dims = list(self.dims)
        var_name = str(self.name) + "_" if self.name is not None else " "

        if self._face_centered():
            if destination == "edge":
                _difference = _calculate_edge_face_difference(
                    self.values,
                    self.uxgrid.edge_face_connectivity.values,
                    self.uxgrid.n_edge,
                )
                dims[-1] = "n_edge"
                name = f"{var_name}edge_face_difference"
            elif destination == "face":
                raise ValueError(
                    "Invalid destination 'face' for a face-centered data variable, computing"
                    "the difference and storing it on each face is not possible"
                )
            elif destination == "node":
                raise ValueError(
                    "Support for computing the difference of a face-centered data variable and storing"
                    "the result on each node not yet supported."
                )

        elif self._node_centered():
            if destination == "edge":
                _difference = _calculate_edge_node_difference(
                    self.values, self.uxgrid.edge_node_connectivity.values
                )
                dims[-1] = "n_edge"
                name = f"{var_name}edge_node_difference"
            elif destination == "node":
                raise ValueError(
                    "Invalid destination 'node' for a node-centered data variable, computing"
                    "the difference and storing it on each node is not possible"
                )

            elif destination == "face":
                raise ValueError(
                    "Support for computing the difference of a node-centered data variable and storing"
                    "the result on each face not yet supported."
                )

        elif self._edge_centered():
            raise NotImplementedError(
                "Difference for edge centered data variables not yet implemented"
            )

        else:
            raise ValueError("TODO: ")

        uxda = UxDataArray(
            _difference,
            uxgrid=self.uxgrid,
            name=name,
            dims=dims,
        )

        return uxda

        pass

    def _face_centered(self) -> bool:
        """Returns whether the data stored is Face Centered (i.e. contains the
        "n_face" dimension)"""
        return "n_face" in self.dims

    def _node_centered(self) -> bool:
        """Returns whether the data stored is Node Centered (i.e. contains the
        "n_node" dimension)"""
        return "n_node" in self.dims

    def _edge_centered(self) -> bool:
        """Returns whether the data stored is Edge Centered (i.e. contains the
        "n_edge" dimension)"""
        return "n_edge" in self.dims

    def isel(self, ignore_grid=False, *args, **kwargs):
        """Grid-informed implementation of xarray's ``isel`` method, which
        enables indexing across grid dimensions.

        Subsetting across grid dimensions ('n_node', 'n_edge', or 'n_face') returns will return a new UxDataArray with
        a newly initialized Grid only containing those elements.

        Currently only supports inclusive selection, meaning that for cases where node or edge indices are provided,
        any face that contains that element is included in the resulting subset. This means that additional elements
        beyond those that were initially provided in the indices will be included. Support for more methods, such as
        exclusive and clipped indexing is in the works.

        Parameters
        **kwargs: kwargs
            Dimension to index, one of ['n_node', 'n_edge', 'n_face'] for grid-indexing, or any other dimension for
            regular xarray indexing

        Example
        -------
        > uxda.subset(n_node=[1, 2, 3])
        """

        if any(grid_dim in kwargs for grid_dim in GRID_DIMS) and not ignore_grid:
            # slicing a grid-dimension through Grid object

            dim_mask = [grid_dim in kwargs for grid_dim in GRID_DIMS]
            dim_count = np.count_nonzero(dim_mask)

            if dim_count > 1:
                raise ValueError("Only one grid dimension can be sliced at a time")

            if "n_node" in kwargs:
                sliced_grid = self.uxgrid.isel(n_node=kwargs["n_node"])
            elif "n_edge" in kwargs:
                sliced_grid = self.uxgrid.isel(n_edge=kwargs["n_edge"])
            else:
                sliced_grid = self.uxgrid.isel(n_face=kwargs["n_face"])

            return self._slice_from_grid(sliced_grid)

        else:
            # original xarray implementation for non-grid dimensions
            return super().isel(*args, **kwargs)

    def _slice_from_grid(self, sliced_grid):
        """Slices a  ``UxDataArray`` from a sliced ``Grid``, using cached
        indices to correctly slice the data variable."""

        from uxarray.core.dataarray import UxDataArray

        if self._face_centered():
            d_var = self.isel(
                n_face=sliced_grid._ds["subgrid_face_indices"], ignore_grid=True
            )

        elif self._edge_centered():
            d_var = self.isel(
                n_edge=sliced_grid._ds["subgrid_edge_indices"], ignore_grid=True
            )

        elif self._node_centered():
            d_var = self.isel(
                n_node=sliced_grid._ds["subgrid_node_indices"], ignore_grid=True
            )

        else:
            raise ValueError(
                "Data variable must be either node, edge, or face centered."
            )

        return UxDataArray(
            uxgrid=sliced_grid,
            data=d_var,
            name=self.name,
            coords=self.coords,
            dims=self.dims,
            attrs=self.attrs,
        )

    def neighborhood_filter(
        self,
        func: Callable = np.mean,
        r: float = 1.0,
    ) -> UxDataArray:
        """Apply neighborhood filter
        Parameters:
        -----------
        func: Callable, default=np.mean
            Apply this function to neighborhood
        r : float, default=1.
            Radius of neighborhood. For spherical coordinates, the radius is in units of degrees,
            and for cartesian coordinates, the radius is in meters.
        Returns:
        --------
        destination_data : np.ndarray
            Filtered data.
        """

        if self._face_centered():
            data_mapping = "face centers"
        elif self._node_centered():
            data_mapping = "nodes"
        elif self._edge_centered():
            data_mapping = "edge centers"
        else:
            raise ValueError(
                "Data_mapping is not face, node, or edge. Could not define data_mapping."
            )

        # reconstruct because the cached tree could be built from
        # face centers, edge centers or nodes.
        tree = self.uxgrid.get_ball_tree(coordinates=data_mapping, reconstruct=True)

        coordinate_system = tree.coordinate_system

        if coordinate_system == "spherical":
            if data_mapping == "nodes":
                lon, lat = (
                    self.uxgrid.node_lon.values,
                    self.uxgrid.node_lat.values,
                )
            elif data_mapping == "face centers":
                lon, lat = (
                    self.uxgrid.face_lon.values,
                    self.uxgrid.face_lat.values,
                )
            elif data_mapping == "edge centers":
                lon, lat = (
                    self.uxgrid.edge_lon.values,
                    self.uxgrid.edge_lat.values,
                )
            else:
                raise ValueError(
                    f"Invalid data_mapping. Expected 'nodes', 'edge centers', or 'face centers', "
                    f"but received: {data_mapping}"
                )

            dest_coords = np.vstack((lon, lat)).T

        elif coordinate_system == "cartesian":
            if data_mapping == "nodes":
                x, y, z = (
                    self.uxgrid.node_x.values,
                    self.uxgrid.node_y.values,
                    self.uxgrid.node_z.values,
                )
            elif data_mapping == "face centers":
                x, y, z = (
                    self.uxgrid.face_x.values,
                    self.uxgrid.face_y.values,
                    self.uxgrid.face_z.values,
                )
            elif data_mapping == "edge centers":
                x, y, z = (
                    self.uxgrid.edge_x.values,
                    self.uxgrid.edge_y.values,
                    self.uxgrid.edge_z.values,
                )
            else:
                raise ValueError(
                    f"Invalid data_mapping. Expected 'nodes', 'edge centers', or 'face centers', "
                    f"but received: {data_mapping}"
                )

            dest_coords = np.vstack((x, y, z)).T

        else:
            raise ValueError(
                f"Invalid coordinate_system. Expected either 'spherical' or 'cartesian', but received {coordinate_system}"
            )

        neighbor_indices = tree.query_radius(dest_coords, r=r)

        # Construct numpy array for filtered variable.
        destination_data = np.empty(self.data.shape)

        # Assert last dimension is a GRID dimension.
        assert self.dims[-1] in GRID_DIMS, (
            f"expected last dimension of uxDataArray {self.data.dims[-1]} "
            f"to be one of {GRID_DIMS}"
        )
        # Apply function to indices on last axis.
        for i, idx in enumerate(neighbor_indices):
            if len(idx):
                destination_data[..., i] = func(self.data[..., idx])

        # Construct UxDataArray for filtered variable.
        uxda_filter = self._copy()

        uxda_filter.data = destination_data

        return uxda_filter<|MERGE_RESOLUTION|>--- conflicted
+++ resolved
@@ -4,11 +4,7 @@
 import numpy as np
 
 
-<<<<<<< HEAD
-from typing import TYPE_CHECKING, Callable, Optional, Union, Hashable, Literal
-=======
-from typing import TYPE_CHECKING, Optional, Hashable, Literal
->>>>>>> 92f38db4
+from typing import TYPE_CHECKING, Callable, Optional, Hashable, Literal
 
 from uxarray.constants import GRID_DIMS
 from uxarray.formatting_html import array_repr
