--- conflicted
+++ resolved
@@ -1,14 +1,10 @@
 from __future__ import annotations
-<<<<<<< HEAD
-
-import xarray as xr
-=======
 
 import xarray as xr
 import numpy as np
 
 from typing import Optional, TYPE_CHECKING
->>>>>>> fc2675a9
+
 
 from uxarray.grid import Grid
 import uxarray.core.dataset
