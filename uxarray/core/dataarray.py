--- conflicted
+++ resolved
@@ -1,8 +1,5 @@
 from __future__ import annotations
-<<<<<<< HEAD
-=======
-
->>>>>>> bbf7a55c
+
 import xarray as xr
 import numpy as np
 
