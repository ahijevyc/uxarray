--- conflicted
+++ resolved
@@ -730,29 +730,6 @@
             self._face_areas, self._face_jacobian = self.compute_face_areas()
         return self._face_areas
 
-<<<<<<< HEAD
-    @property
-    def Mesh2_edge_node_distances(self):
-        """Contains the distance between the nodes that saddle a given edge.
-
-        Dimensions (``nMesh2_edge``) and DataType float.
-        """
-        self._mesh2_future_warning()
-        if "Mesh2_edge_node_distances" not in self._ds:
-            _populate_edge_node_distances(self)
-        return self._ds["Mesh2_edge_node_distances"]
-
-    @property
-    def Mesh2_edge_face_distances(self):
-        """Contains the distance between the faces that saddle a given edge.
-
-        Dimensions (``nMesh2_edge``) and DataType float.
-        """
-        self._mesh2_future_warning()
-        if "Mesh2_edge_face_distances" not in self._ds:
-            _populate_edge_face_distances(self)
-        return self._ds["Mesh2_edge_face_distances"]
-=======
     # ==================================================================================================================
 
     @property
@@ -762,7 +739,6 @@
         if self._face_jacobian is None:
             self._face_areas, self._face_jacobian = self.compute_face_areas()
         return self._face_jacobian
->>>>>>> 18821f64
 
     def get_ball_tree(self, tree_type: Optional[str] = "nodes"):
         """Get the BallTree data structure of this Grid that allows for nearest
