--- conflicted
+++ resolved
@@ -1,9 +1,6 @@
-<<<<<<< HEAD
 from warnings import warn
 import geopandas as gpd
 
-=======
->>>>>>> 2dc53ecd
 def _read_shpfile(filepath):
     """Read shape file, use geopandas.
 
