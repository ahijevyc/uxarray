import numpy as np

# numpy indexing code is written for np.intp
INT_DTYPE = np.intp
INT_FILL_VALUE = np.iinfo(INT_DTYPE).min
<<<<<<< HEAD
ERROR_TOLERANCE = 1.0e-15
=======
ENABLE_JIT_CACHE = True
ENABLE_JIT = True
>>>>>>> 22e2ec8a
<|MERGE_RESOLUTION|>--- conflicted
+++ resolved
@@ -3,9 +3,8 @@
 # numpy indexing code is written for np.intp
 INT_DTYPE = np.intp
 INT_FILL_VALUE = np.iinfo(INT_DTYPE).min
-<<<<<<< HEAD
+
 ERROR_TOLERANCE = 1.0e-15
-=======
+
 ENABLE_JIT_CACHE = True
 ENABLE_JIT = True
->>>>>>> 22e2ec8a
