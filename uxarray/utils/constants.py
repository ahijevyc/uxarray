--- conflicted
+++ resolved
@@ -4,10 +4,9 @@
 # numpy indexing code is written for np.intp
 INT_DTYPE = np.intp
 INT_FILL_VALUE = np.iinfo(INT_DTYPE).min
-<<<<<<< HEAD
+
 INT_FILL_VALUE_MPZ = mpz(str(INT_FILL_VALUE))
 FLOAT_PRECISION_BITS = 53
-=======
+
 ENABLE_JIT_CACHE = True
 ENABLE_JIT = True
->>>>>>> d424d189
