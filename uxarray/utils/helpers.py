--- conflicted
+++ resolved
@@ -541,14 +541,9 @@
     return [d_lon_rad, d_lat_rad]
 
 
-<<<<<<< HEAD
-@njit
+@njit(cache=ENABLE_JIT_CACHE)
 def normalize_in_place(
         node: Union[np.ndarray, List[Union[float]]]) -> np.ndarray:
-=======
-@njit(cache=ENABLE_JIT_CACHE)
-def normalize_in_place(node):
->>>>>>> 22e2ec8a
     """Helper function to project an arbitrary node in 3D coordinates [x, y, z]
     on the unit sphere. It uses the `np.linalg.norm` internally to calculate
     the magnitude.
