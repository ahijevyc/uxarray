--- conflicted
+++ resolved
@@ -4,6 +4,7 @@
 from unittest import TestCase
 from pathlib import Path
 
+import xarray as xr
 import uxarray as ux
 
 current_path = Path(os.path.dirname(os.path.realpath(__file__)))
@@ -15,14 +16,8 @@
         """Read an exodus file and writes a exodus file."""
 
         exo2_filename = current_path / "meshfiles" / "outCSne8.g"
-<<<<<<< HEAD
         xr_exo_ds = xr.open_dataset(exo2_filename)
         tgrid = ux.Grid(xr_exo_ds)
-        outfile = current_path / "write_test_outCSne8.g"
-        tgrid.write(str(outfile), "exodus")
-=======
-        tgrid = ux.open_dataset(str(exo2_filename))
->>>>>>> f815f987
 
     def test_init_verts(self):
         """Create a uxarray grid from vertices and saves a 1 face exodus
@@ -33,7 +28,6 @@
     def test_encode_exodus(self):
         """Read a UGRID dataset and encode that as an Exodus format."""
 
-<<<<<<< HEAD
     def test_mixed_exodus(self):
         """Read/write an exodus file with two types of faces (triangle and
         quadrilaterals) and writes a ugrid file."""
@@ -42,12 +36,6 @@
         xr_exo_ds = xr.open_dataset(exo2_filename)
         tgrid = ux.Grid(xr_exo_ds)
         outfile = current_path / "write_test_mixed.ug"
-        tgrid.write(str(outfile), "ugrid")
+        tgrid.encode_as("ugrid")
         outfile = current_path / "write_test_mixed.exo"
-        tgrid.write(str(outfile), "exodus")
-=======
-        exo2_filename = current_path / "meshfiles" / "outCSne30.ug"
-        tgrid = ux.open_dataset(str(exo2_filename))
-
-        tgrid.encode_as("exodus")
->>>>>>> f815f987
+        tgrid.encode_as("exodus")