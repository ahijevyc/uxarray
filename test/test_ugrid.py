import os
import xarray as xr

from unittest import TestCase
from pathlib import Path

import uxarray as ux

try:
    import constants
except ImportError:
    from . import constants

current_path = Path(os.path.dirname(os.path.realpath(__file__)))


class TestUgrid(TestCase):

    def test_read_ugrid(self):
        """Reads a ugrid file."""

        ug_filename1 = current_path / "meshfiles" / "outCSne30.ug"
        ug_filename2 = current_path / "meshfiles" / "outRLL1deg.ug"
        ug_filename3 = current_path / "meshfiles" / "ov_RLL10deg_CSne4.ug"

        xr_grid1 = xr.open_dataset(str(ug_filename1))
        xr_grid2 = xr.open_dataset(str(ug_filename2))
        xr_grid3 = xr.open_dataset(str(ug_filename3))

        ux_grid1 = ux.Grid(xr_grid1)
        ux_grid2 = ux.Grid(xr_grid2)
        ux_grid3 = ux.Grid(xr_grid3)

        assert (ux_grid1.Mesh2_node_x.size == constants.NNODES_outCSne30)
        assert (ux_grid2.Mesh2_node_x.size == constants.NNODES_outRLL1deg)
        assert (
            ux_grid3.Mesh2_node_x.size == constants.NNODES_ov_RLL10deg_CSne4)

    def test_read_ugrid_opendap(self):
        """Read an ugrid model from an OPeNDAP URL."""

        url = "http://www.smast.umassd.edu:8080/thredds/dodsC/FVCOM/NECOFS/Forecasts/NECOFS_GOM3_FORECAST.nc"
        xr_grid = xr.open_dataset(url, drop_variables="siglay")
        ugrid = ux.Grid(xr_grid)
        assert isinstance(getattr(ugrid, "Mesh2_node_x"), xr.DataArray)
        assert isinstance(getattr(ugrid, "Mesh2_node_y"), xr.DataArray)
        assert isinstance(getattr(ugrid, "Mesh2_face_nodes"), xr.DataArray)

    def test_encode_ugrid(self):
        """Read an Exodus dataset and encode that as a UGRID format."""

        exo2_filename = current_path / "meshfiles" / "outCSne8.g"
<<<<<<< HEAD
        xr_grid = xr.open_dataset(str(exo2_filename))
        ux_grid = ux.Grid(xr_grid)
        outfile = current_path / "write_test_outCSne8.ug"
        ux_grid.write(str(outfile), "ugrid")
=======
        ux_grid = ux.open_dataset(str(exo2_filename))
        ux_grid.encode_as("ugrid")
>>>>>>> f815f987
<|MERGE_RESOLUTION|>--- conflicted
+++ resolved
@@ -50,12 +50,6 @@
         """Read an Exodus dataset and encode that as a UGRID format."""
 
         exo2_filename = current_path / "meshfiles" / "outCSne8.g"
-<<<<<<< HEAD
         xr_grid = xr.open_dataset(str(exo2_filename))
         ux_grid = ux.Grid(xr_grid)
-        outfile = current_path / "write_test_outCSne8.ug"
-        ux_grid.write(str(outfile), "ugrid")
-=======
-        ux_grid = ux.open_dataset(str(exo2_filename))
-        ux_grid.encode_as("ugrid")
->>>>>>> f815f987
+        ux_grid.encode_as("ugrid")