--- conflicted
+++ resolved
@@ -782,61 +782,6 @@
             np.array_equal(res_face_nodes_connectivity,
                            uds._ds["Mesh2_face_nodes"].values))
 
-<<<<<<< HEAD
-
-class TestBallTree(TestCase):
-
-    corner_grid_files = [gridfile_CSne30, gridfile_mpas]
-    center_grid_files = [gridfile_mpas]
-
-    def test_construction_from_corner_nodes(self):
-        """Tests the construction of the ball tree on corner nodes and performs
-        a sample query."""
-
-        for grid_file in self.corner_grid_files:
-            uxgrid = ux.open_grid(grid_file)
-
-            # performs a sample query
-            d, ind = uxgrid.corner_node_balltree.query([3.0, 3.0], k=3)
-
-    def test_construction_from_center_nodes(self):
-        """Tests the construction of the ball tree on center nodes and performs
-        a sample query."""
-
-        for grid_file in self.center_grid_files:
-            uxgrid = ux.open_grid(grid_file)
-
-            # performs a sample query
-            d, ind = uxgrid.center_node_balltree.query([3.0, 3.0], k=3)
-
-    def test_antimeridian_distance_corner_nodes(self):
-        """Verifies nearest neighbor search across Antimeridian."""
-
-        # single triangle with point on antimeridian
-        verts = [(0.0, 90.0), (-180, 0.0), (0.0, -90)]
-
-        uxgrid = ux.open_grid(verts)
-
-        # point on antimeridian, other side of grid
-        d, ind = uxgrid.corner_node_balltree.query([180.0, 0.0], k=1)
-
-        # distance across antimeridian is approx zero
-        assert np.isclose(d, 0.0)
-
-        # index should point to the 0th (x, y) pair (-180, 0.0)
-        assert ind == 0
-
-        # point on antimeridian, other side of grid, slightly larger than 90 due to floating point calcs
-        d, ind = uxgrid.corner_node_balltree.query_radius([-180, 0.0], r=90.01)
-
-        expected_d = np.array([0.0, 90.0, 90.0])
-
-        assert np.allclose(a=d, b=expected_d, atol=1e-03)
-
-    def test_antimeridian_distance_corner_nodes(self):
-        """TODO: Write addition tests once construction and representation of face centers is implemented."""
-        pass
-=======
     def test_node_face_connectivity_from_verts(self):
         """Test generating Grid.Mesh2_node_faces from array input."""
 
@@ -895,28 +840,80 @@
             grid_xr = xr.open_dataset(grid_path)
             grid_ux = ux.Grid(grid_xr)
 
-            # use the dictionary method to build the node_face_connectivity
-            node_face_connectivity = {}
-            nNodes_per_face = grid_ux.nNodes_per_face.values
-            face_nodes = grid_ux._ds["Mesh2_face_nodes"].values
-            for face_idx, max_nodes in enumerate(nNodes_per_face):
-                cur_face_nodes = face_nodes[face_idx, 0:max_nodes]
-                for j in cur_face_nodes:
-                    if j not in node_face_connectivity:
-                        node_face_connectivity[j] = []
-                    node_face_connectivity[j].append(face_idx)
-
-            # compare the two methods
-            for i in range(grid_ux.nMesh2_node):
-                face_index_from_sparse_matrix = grid_ux.Mesh2_node_faces.values[
-                    i]
-                valid_face_index_from_sparse_matrix = face_index_from_sparse_matrix[
-                    face_index_from_sparse_matrix !=
-                    grid_ux.Mesh2_node_faces.attrs["_FillValue"]]
-                valid_face_index_from_sparse_matrix.sort()
-                face_index_from_dict = node_face_connectivity[i]
-                face_index_from_dict.sort()
-                self.assertTrue(
-                    np.array_equal(valid_face_index_from_sparse_matrix,
-                                   face_index_from_dict))
->>>>>>> 1ccad784
+        # use the dictionary method to build the node_face_connectivity
+        node_face_connectivity = {}
+        nNodes_per_face = grid_ux.nNodes_per_face.values
+        face_nodes = grid_ux._ds["Mesh2_face_nodes"].values
+        for face_idx, max_nodes in enumerate(nNodes_per_face):
+            cur_face_nodes = face_nodes[face_idx, 0:max_nodes]
+            for j in cur_face_nodes:
+                if j not in node_face_connectivity:
+                    node_face_connectivity[j] = []
+                node_face_connectivity[j].append(face_idx)
+
+        # compare the two methods
+        for i in range(grid_ux.nMesh2_node):
+            face_index_from_sparse_matrix = grid_ux.Mesh2_node_faces.values[i]
+            valid_face_index_from_sparse_matrix = face_index_from_sparse_matrix[
+                face_index_from_sparse_matrix !=
+                grid_ux.Mesh2_node_faces.attrs["_FillValue"]]
+            valid_face_index_from_sparse_matrix.sort()
+            face_index_from_dict = node_face_connectivity[i]
+            face_index_from_dict.sort()
+            self.assertTrue(
+                np.array_equal(valid_face_index_from_sparse_matrix,
+                               face_index_from_dict))
+
+
+class TestBallTree(TestCase):
+
+    corner_grid_files = [gridfile_CSne30, gridfile_mpas]
+    center_grid_files = [gridfile_mpas]
+
+    def test_construction_from_corner_nodes(self):
+        """Tests the construction of the ball tree on corner nodes and performs
+        a sample query."""
+
+        for grid_file in self.corner_grid_files:
+            uxgrid = ux.open_grid(grid_file)
+
+            # performs a sample query
+            d, ind = uxgrid.corner_node_balltree.query([3.0, 3.0], k=3)
+
+    def test_construction_from_center_nodes(self):
+        """Tests the construction of the ball tree on center nodes and performs
+        a sample query."""
+
+        for grid_file in self.center_grid_files:
+            uxgrid = ux.open_grid(grid_file)
+
+            # performs a sample query
+            d, ind = uxgrid.center_node_balltree.query([3.0, 3.0], k=3)
+
+    def test_antimeridian_distance_corner_nodes(self):
+        """Verifies nearest neighbor search across Antimeridian."""
+
+        # single triangle with point on antimeridian
+        verts = [(0.0, 90.0), (-180, 0.0), (0.0, -90)]
+
+        uxgrid = ux.open_grid(verts)
+
+        # point on antimeridian, other side of grid
+        d, ind = uxgrid.corner_node_balltree.query([180.0, 0.0], k=1)
+
+        # distance across antimeridian is approx zero
+        assert np.isclose(d, 0.0)
+
+        # index should point to the 0th (x, y) pair (-180, 0.0)
+        assert ind == 0
+
+        # point on antimeridian, other side of grid, slightly larger than 90 due to floating point calcs
+        d, ind = uxgrid.corner_node_balltree.query_radius([-180, 0.0], r=90.01)
+
+        expected_d = np.array([0.0, 90.0, 90.0])
+
+        assert np.allclose(a=d, b=expected_d, atol=1e-03)
+
+    def test_antimeridian_distance_corner_nodes(self):
+        """TODO: Write addition tests once construction and representation of face centers is implemented."""
+        pass