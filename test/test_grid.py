--- conflicted
+++ resolved
@@ -633,13 +633,8 @@
         edge_nodes_expected = np.unique(edge_nodes_expected, axis=0)
 
         # construct edge nodes
-<<<<<<< HEAD
-        mpas_grid_ux._build_edge_node_connectivity()
+        mpas_grid_ux._build_edge_node_connectivity(repopulate=True)
         edge_nodes_output = mpas_grid_ux._ds['Mesh2_edge_nodes'].values
-=======
-        mpas_grid_ux._build_edge_node_connectivity(repopulate=True)
-        edge_nodes_output = mpas_grid_ux.ds['Mesh2_edge_nodes'].values
->>>>>>> c25e7020
 
         self.assertTrue(np.array_equal(edge_nodes_expected, edge_nodes_output))
 
@@ -660,11 +655,11 @@
             xr_ds = xr.open_dataset(ug_file_name)
             tgrid = ux.Grid(xr_ds)
 
-            mesh2_face_nodes = tgrid.ds["Mesh2_face_nodes"]
+            mesh2_face_nodes = tgrid._ds["Mesh2_face_nodes"]
 
             tgrid._build_face_edges_connectivity()
-            mesh2_face_edges = tgrid.ds.Mesh2_face_edges
-            mesh2_edge_nodes = tgrid.ds.Mesh2_edge_nodes
+            mesh2_face_edges = tgrid._ds.Mesh2_face_edges
+            mesh2_edge_nodes = tgrid._ds.Mesh2_edge_nodes
 
             # Assert if the mesh2_face_edges sizes are correct.
             self.assertEqual(mesh2_face_edges.sizes["nMesh2_face"],
@@ -674,12 +669,12 @@
 
             # Assert if the mesh2_edge_nodes sizes are correct.
             # Euler formular for determining the edge numbers: n_face = n_edges - n_nodes + 2
-            num_edges = mesh2_face_edges.sizes["nMesh2_face"] + tgrid.ds[
+            num_edges = mesh2_face_edges.sizes["nMesh2_face"] + tgrid._ds[
                 "Mesh2_node_x"].sizes["nMesh2_node"] - 2
             size = mesh2_edge_nodes.sizes["nMesh2_edge"]
             self.assertEqual(mesh2_edge_nodes.sizes["nMesh2_edge"], num_edges)
 
-            original_face_nodes_connectivity = tgrid.ds.Mesh2_face_nodes.values
+            original_face_nodes_connectivity = tgrid._ds.Mesh2_face_nodes.values
 
             reverted_mesh2_edge_nodes = self._revert_edges_conn_to_face_nodes_conn(
                 edge_nodes_connectivity=mesh2_edge_nodes.values,
@@ -696,11 +691,11 @@
         xr_ds = xr.open_dataset(self.mpas_filepath)
         tgrid = ux.Grid(xr_ds)
 
-        mesh2_face_nodes = tgrid.ds["Mesh2_face_nodes"]
+        mesh2_face_nodes = tgrid._ds["Mesh2_face_nodes"]
 
         tgrid._build_face_edges_connectivity()
-        mesh2_face_edges = tgrid.ds.Mesh2_face_edges
-        mesh2_edge_nodes = tgrid.ds.Mesh2_edge_nodes
+        mesh2_face_edges = tgrid._ds.Mesh2_face_edges
+        mesh2_edge_nodes = tgrid._ds.Mesh2_edge_nodes
 
         # Assert if the mesh2_face_edges sizes are correct.
         self.assertEqual(mesh2_face_edges.sizes["nMesh2_face"],
@@ -710,7 +705,7 @@
 
         # Assert if the mesh2_edge_nodes sizes are correct.
         # Euler formular for determining the edge numbers: n_face = n_edges - n_nodes + 2
-        num_edges = mesh2_face_edges.sizes["nMesh2_face"] + tgrid.ds[
+        num_edges = mesh2_face_edges.sizes["nMesh2_face"] + tgrid._ds[
             "Mesh2_node_x"].sizes["nMesh2_node"] - 2
         size = mesh2_edge_nodes.sizes["nMesh2_edge"]
         self.assertEqual(mesh2_edge_nodes.sizes["nMesh2_edge"], num_edges)
@@ -737,25 +732,25 @@
         verts = [f0_deg, f1_deg, f2_deg, f3_deg, f4_deg, f5_deg, f6_deg]
         uds = ux.Grid(verts)
         uds._build_face_edges_connectivity()
-        n_face = len(uds.ds["Mesh2_face_edges"].values)
+        n_face = len(uds._ds["Mesh2_face_edges"].values)
         n_node = uds.nMesh2_node
-        n_edge = len(uds.ds["Mesh2_edge_nodes"].values)
+        n_edge = len(uds._ds["Mesh2_edge_nodes"].values)
 
         self.assertEqual(7, n_face)
         self.assertEqual(21, n_node)
         self.assertEqual(28, n_edge)
 
         # We will utilize the edge_nodes_connectivity and face_edges_connectivity to generate the
-        # res_face_nodes_connectivity and compare it with the uds.ds["Mesh2_face_nodes"].values
-        edge_nodes_connectivity = uds.ds["Mesh2_edge_nodes"].values
-        face_edges_connectivity = uds.ds["Mesh2_face_edges"].values
-        face_nodes_connectivity = uds.ds["Mesh2_face_nodes"].values
+        # res_face_nodes_connectivity and compare it with the uds._ds["Mesh2_face_nodes"].values
+        edge_nodes_connectivity = uds._ds["Mesh2_edge_nodes"].values
+        face_edges_connectivity = uds._ds["Mesh2_face_edges"].values
+        face_nodes_connectivity = uds._ds["Mesh2_face_nodes"].values
 
         res_face_nodes_connectivity = self._revert_edges_conn_to_face_nodes_conn(
             edge_nodes_connectivity, face_edges_connectivity,
             face_nodes_connectivity)
 
-        # Compare the res_face_nodes_connectivity with the uds.ds["Mesh2_face_nodes"].values
+        # Compare the res_face_nodes_connectivity with the uds._ds["Mesh2_face_nodes"].values
         self.assertTrue(
             np.array_equal(res_face_nodes_connectivity,
-                           uds.ds["Mesh2_face_nodes"].values))+                           uds._ds["Mesh2_face_nodes"].values))