--- conflicted
+++ resolved
@@ -17,50 +17,32 @@
     ug_filename2 = current_path / "meshfiles" / "outRLL1deg.ug"
     ug_filename3 = current_path / "meshfiles" / "ov_RLL10deg_CSne4.ug"
 
-    tgrid1 = ux.open_dataset(str(ug_filename1))
-    tgrid2 = ux.open_dataset(str(ug_filename2))
-    tgrid3 = ux.open_dataset(str(ug_filename3))
+    xr_ds1 = xr.open_dataset(ug_filename1)
+    xr_ds2 = xr.open_dataset(ug_filename2)
+    xr_ds3 = xr.open_dataset(ug_filename3)
+    tgrid1 = ux.Grid(xr_ds1)
+    tgrid2 = ux.Grid(xr_ds2)
+    tgrid3 = ux.Grid(xr_ds3)
 
     def test_encode_as(self):
         """Reads a ugrid file and encodes it as `xarray.Dataset` in various
         types."""
 
-<<<<<<< HEAD
-        xr_ds1 = xr.open_dataset(ug_filename1)
-        xr_ds2 = xr.open_dataset(ug_filename2)
-        xr_ds3 = xr.open_dataset(ug_filename3)
-        tgrid1 = ux.Grid(xr_ds1)
-        tgrid2 = ux.Grid(xr_ds2)
-        tgrid3 = ux.Grid(xr_ds3)
-=======
         self.tgrid1.encode_as("ugrid")
         self.tgrid2.encode_as("ugrid")
         self.tgrid3.encode_as("ugrid")
->>>>>>> f815f987
 
         self.tgrid1.encode_as("exodus")
         self.tgrid2.encode_as("exodus")
         self.tgrid3.encode_as("exodus")
 
-        self.tgrid1.encode_as("scrip")
-        self.tgrid2.encode_as("scrip")
-        self.tgrid3.encode_as("scrip")
-
     def test_open_non_mesh2_write_exodus(self):
         """Loads grid files of different formats using uxarray's open_dataset
         call."""
 
-<<<<<<< HEAD
-        xr_ds1 = xr.open_dataset(ug_filename1)
-        xr_ds2 = xr.open_dataset(ug_filename2)
-        xr_ds3 = xr.open_dataset(ug_filename3)
-        tgrid1 = ux.Grid(xr_ds1)
-        tgrid2 = ux.Grid(xr_ds2)
-        tgrid3 = ux.Grid(xr_ds3)
-=======
         path = current_path / "meshfiles" / "mesh.nc"
-        grid = ux.open_dataset(path)
->>>>>>> f815f987
+        xr_grid = xr.open_dataset(path)
+        grid = ux.Grid(xr_grid)
 
         grid.encode_as("exodus")
 
@@ -81,19 +63,6 @@
     def test_init_grid_var_attrs(self):
         """Tests to see if accessing variables through set attributes is equal
         to using the dict."""
-<<<<<<< HEAD
-        # Dataset with Variables in UGRID convention
-        path = current_path / "meshfiles" / "outCSne30.ug"
-        xr_grid = xr.open_dataset(path)
-        grid = ux.Grid(xr_grid)
-        xr.testing.assert_equal(grid.Mesh2_node_x,
-                                grid.ds[grid.ds_var_names["Mesh2_node_x"]])
-        xr.testing.assert_equal(grid.Mesh2_node_y,
-                                grid.ds[grid.ds_var_names["Mesh2_node_y"]])
-        xr.testing.assert_equal(grid.Mesh2_face_nodes,
-                                grid.ds[grid.ds_var_names["Mesh2_face_nodes"]])
-=======
->>>>>>> f815f987
 
         # Dataset with standard UGRID variable names
         # Coordinates
@@ -118,13 +87,8 @@
 
         # Dataset with non-standard UGRID variable names
         path = current_path / "meshfiles" / "mesh.nc"
-<<<<<<< HEAD
         xr_grid = xr.open_dataset(path)
         grid = ux.Grid(xr_grid)
-=======
-        grid = ux.open_dataset(path)
-        # Coordinates
->>>>>>> f815f987
         xr.testing.assert_equal(grid.Mesh2_node_x,
                                 grid.ds[grid.ds_var_names["Mesh2_node_x"]])
         xr.testing.assert_equal(grid.Mesh2_node_y,
