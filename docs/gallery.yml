--- conflicted
+++ resolved
@@ -16,14 +16,11 @@
 
 - title: Conversion to GeoDataFrame for Visualization with HoloViz Packages
   path: examples/005-to-geodataframe-for-holoviz.ipynb
-<<<<<<< HEAD
   thumbnail: _static/thumbnails/005-thumbnail.png
 
 - title: Conversion to PolyCollection & LineCollection for Visualization with Matplotlib
   path: examples/006-conversion-to-pc-lc-for-mpl.ipynb
   thumbnail: _static/thumbnails/005-thumbnail.png
-=======
-  thumbnail: _static/thumbnails/default.svg
 
 - title: Visualizing Grid Topology
   path: examples/006-plot-api-topology.ipynb
@@ -35,5 +32,4 @@
 
 - title: Visualizing Data as Points
   path: examples/008-point-viz.ipynb
-  thumbnail: _static/thumbnails/008-thumbnail.png
->>>>>>> 8e2ac942
+  thumbnail: _static/thumbnails/008-thumbnail.png