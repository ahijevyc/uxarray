name: uxarray_upstream_build
channels:
  - conda-forge
dependencies:
  - matplotlib-base
  - netcdf4
  - numba
  - numpy
  - pathlib
  - pytest
  - pytest-cov
<<<<<<< HEAD
  - scikit-learn
  - scipy
=======
  - scipy
  - shapely
  - spatialpandas
  - pip:
    - antimeridian
>>>>>>> 8354ceb8
<|MERGE_RESOLUTION|>--- conflicted
+++ resolved
@@ -9,13 +9,9 @@
   - pathlib
   - pytest
   - pytest-cov
-<<<<<<< HEAD
   - scikit-learn
-  - scipy
-=======
   - scipy
   - shapely
   - spatialpandas
   - pip:
-    - antimeridian
->>>>>>> 8354ceb8
+    - antimeridian